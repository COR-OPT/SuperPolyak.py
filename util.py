from enum import Enum
from typing import Callable, Optional

import numpy as np
import numpy.linalg as linalg
<<<<<<< HEAD
import torch
from typing import Callable, Optional
from torch.optim.optimizer import Optimizer
=======

import scipy.sparse.linalg as sps_linalg
>>>>>>> 6ed9ce18

class BundleLinearSystemSolver(Enum):
    NAIVE = 1
    LSMR = 2

def build_bundle(f: Callable[[np.ndarray], np.number],
                 gradf: Callable[[np.ndarray], np.ndarray],
                 y0: np.ndarray,
                 tau: float,
                 min_f: float,
                 eta_est: float,
                 max_elts: Optional[int],
                 bundle_linear_system_solver: BundleLinearSystemSolver = BundleLinearSystemSolver.NAIVE):
    """Build a Polyak bundle for a given loss function and starting point.

    Parameters
    ----------
    f : Callable[[np.ndarray], np.number]
        A callable implementing the loss function.
    gradf : Callable[[np.ndarray], np.ndarray]
        A callable implementing the gradient of the loss function.
    y0 : np.ndarray
        The center of the bundle.
    tau : float
        The trust region parameter.
    eta_est : float
        An estimate of the b-regularity exponent.
    max_elts: int, optional
        The maximal number of elements in the bundle.
    bundle_linear_system_solver: BundleLinearSystemSolver
        The method used to solve each linear system.

    Returns
    -------
    np.ndarray
        The best iterate from the Polyak bundle.
    int
        The number of bundle steps taken.
    """
    d = len(y0)
    y = y0[:]
    # If no value was given for `max_elts`, use ambient dimension.
    if max_elts is None:
        max_elts = len(y0)
    fvals = np.zeros(max_elts)
    resid = np.zeros(max_elts)
    # Matrix of bundle elements, stored in row-major format.
    bmtrx = np.zeros((max_elts, d), order='C')
    bmtrx[0, :] = gradf(y)
    fvals[0] = f(y) - min_f + bmtrx[0, :] @ (y0 - y)
    # Below, we slice bmtrx from 0:1 to force NumPy to interpret it as row vector.
    y = y0 - linalg.lstsq(bmtrx[0:1, :], [fvals[0]], rcond=None)[0]
    resid[0] = f(y) - min_f
    gap = f(y0) - min_f
    # Exit early if solution escaped ball.
    if np.linalg.norm(y - y0) > tau * gap:
        return y0, 1
    # Best solution and function value found so far.
    y_best = y[:]
    f_best = resid[0]
    # Difference for warm starting
    dy = y - y0
    for bundle_idx in range(1, max_elts):
        bmtrx[bundle_idx, :] = gradf(y)
        # Invariant: resid[bundle_idx - 1] = f(y) - min_f.
        fvals[bundle_idx] = resid[bundle_idx-1] + bmtrx[bundle_idx, :] @ (y0 - y)
        if bundle_linear_system_solver is BundleLinearSystemSolver.LSMR:
            # pylint: disable=W0612
            dy, istop, itn = sps_linalg.lsmr(
                bmtrx[0:(bundle_idx + 1), :],
                fvals[0:(bundle_idx + 1)],
                atol=max(1e-15, gap),
                btol=max(1e-15, gap),
                conlim=0.0,
                x0=dy[:])[:3]
            # TODO: Warn according to status in `istop`.
            # TODO: Keep track of the number of iterations `itn`.
        elif bundle_linear_system_solver is BundleLinearSystemSolver.NAIVE:
            dy = linalg.lstsq(
                bmtrx[0:(bundle_idx + 1), :],
                fvals[0:(bundle_idx + 1)],
                rcond=None)[0]
        else:
            raise ValueError("Unknown value for `bundle_method`!")
        # Update point and function gap.
        y = y0 - dy
        resid[bundle_idx] = f(y) - min_f
        # Terminate early if new point escaped ball around y₀.
        if (np.linalg.norm(dy) > tau * gap):
            return y_best, bundle_idx
        # Terminate early if function value decreased significantly.
        if (gap < 0.5) and (resid[bundle_idx] < gap ** (1 + eta_est)):
            return y, bundle_idx
        # Otherwise, update best solution so far.
        if (resid[bundle_idx] < f_best):
            y_best = y
            f_best = resid[bundle_idx]
<<<<<<< HEAD
    return y_best, d


@torch.no_grad()
def build_bundle_naive_torch(closure, x: torch.tensor, tau: float, min_f: float, eta_est: float, max_elts: Optional[int]):
    """Build a Polyak bundle by solving every linear system naively.

    Parameters
    ----------
    f : Callable[[np.ndarray], np.number]
        A callable implementing the loss function.
    gradf : Callable[[np.ndarray], np.ndarray]
        A callable implementing the gradient of the loss function.
    y0 : np.ndarray
        The center of the bundle.
    tau : float
        The trust region parameter.
    eta_est : float
        An estimate of the b-regularity exponent.
    max_elts: int, optional
        The maximal number of elements in the bundle.
    """
    d = len(x)
    y0 = x.detach().clone().requires_grad_(False).numpy()
    with torch.enable_grad():
        fy0 = closure().item()
    gap = fy0 - min_f
    # If no value was given for `max_elts`, use ambient dimension.
    if max_elts is None:
        max_elts = len(y0)
    fvals = np.zeros(max_elts)
    resid = np.zeros(max_elts)
    # Matrix of bundle elements, stored in row-major format.
    bmtrx = np.zeros((max_elts, d))
    fvals[0] = fy0 - min_f + bmtrx[0, :] @ (y0 - y0)
    bmtrx[0, :] = x.grad.numpy()
    # Below, we slice bmtrx from 0:1 to force NumPy to interpret it as row vector.
    x.add_(torch.from_numpy(linalg.lstsq(bmtrx[0:1, :], [fvals[0]], rcond=None)[0]))
    # Compute function gap
    with torch.enable_grad():
        fy = closure().item()
    resid[0] = fy - min_f
    # Exit early if solution escaped ball.
    if np.linalg.norm(x.numpy() - y0) > tau * gap:
        return y0, 1
    # Best solution and function value found so far.
    y_best = x.detach().clone().requires_grad_(False)
    f_best = resid[0]
    for bundle_idx in range(1, max_elts):
        bmtrx[bundle_idx, :] = x.grad.numpy()
        # Invariant: resid[bundle_idx - 1] = f(y) - min_f.
        fvals[bundle_idx] = resid[bundle_idx-1] + bmtrx[bundle_idx, :] @ (y0 - x.numpy())
        dy, _, _, _ = np.linalg.lstsq(
            bmtrx[0:(bundle_idx + 1), :],
            fvals[0:(bundle_idx + 1)],
            rcond=None)
        # Update point and function gap.
        x.copy_(torch.from_numpy(y0 - dy))
        with torch.enable_grad():
            fy = closure().item()
        resid[bundle_idx] = fy - min_f
        # Terminate early if new point escaped ball around y₀.
        if (np.linalg.norm(dy) > tau * gap):
            return y_best, bundle_idx
        # Terminate early if function value decreased significantly.
        if (gap < 0.5) and (resid[bundle_idx] < gap ** (1 + eta_est)):
            return x, bundle_idx
        # Otherwise, update best solution so far.
        if (resid[bundle_idx] < f_best):
            y_best = x.detach().clone().requires_grad_(False)
            f_best = resid[bundle_idx]
    return y_best, d
=======
    return y_best, max_elts
>>>>>>> 6ed9ce18
<|MERGE_RESOLUTION|>--- conflicted
+++ resolved
@@ -1,119 +1,9 @@
-from enum import Enum
+import numpy as np
+import numpy.linalg as linalg
+
 from typing import Callable, Optional
 
-import numpy as np
-import numpy.linalg as linalg
-<<<<<<< HEAD
-import torch
-from typing import Callable, Optional
-from torch.optim.optimizer import Optimizer
-=======
-
-import scipy.sparse.linalg as sps_linalg
->>>>>>> 6ed9ce18
-
-class BundleLinearSystemSolver(Enum):
-    NAIVE = 1
-    LSMR = 2
-
-def build_bundle(f: Callable[[np.ndarray], np.number],
-                 gradf: Callable[[np.ndarray], np.ndarray],
-                 y0: np.ndarray,
-                 tau: float,
-                 min_f: float,
-                 eta_est: float,
-                 max_elts: Optional[int],
-                 bundle_linear_system_solver: BundleLinearSystemSolver = BundleLinearSystemSolver.NAIVE):
-    """Build a Polyak bundle for a given loss function and starting point.
-
-    Parameters
-    ----------
-    f : Callable[[np.ndarray], np.number]
-        A callable implementing the loss function.
-    gradf : Callable[[np.ndarray], np.ndarray]
-        A callable implementing the gradient of the loss function.
-    y0 : np.ndarray
-        The center of the bundle.
-    tau : float
-        The trust region parameter.
-    eta_est : float
-        An estimate of the b-regularity exponent.
-    max_elts: int, optional
-        The maximal number of elements in the bundle.
-    bundle_linear_system_solver: BundleLinearSystemSolver
-        The method used to solve each linear system.
-
-    Returns
-    -------
-    np.ndarray
-        The best iterate from the Polyak bundle.
-    int
-        The number of bundle steps taken.
-    """
-    d = len(y0)
-    y = y0[:]
-    # If no value was given for `max_elts`, use ambient dimension.
-    if max_elts is None:
-        max_elts = len(y0)
-    fvals = np.zeros(max_elts)
-    resid = np.zeros(max_elts)
-    # Matrix of bundle elements, stored in row-major format.
-    bmtrx = np.zeros((max_elts, d), order='C')
-    bmtrx[0, :] = gradf(y)
-    fvals[0] = f(y) - min_f + bmtrx[0, :] @ (y0 - y)
-    # Below, we slice bmtrx from 0:1 to force NumPy to interpret it as row vector.
-    y = y0 - linalg.lstsq(bmtrx[0:1, :], [fvals[0]], rcond=None)[0]
-    resid[0] = f(y) - min_f
-    gap = f(y0) - min_f
-    # Exit early if solution escaped ball.
-    if np.linalg.norm(y - y0) > tau * gap:
-        return y0, 1
-    # Best solution and function value found so far.
-    y_best = y[:]
-    f_best = resid[0]
-    # Difference for warm starting
-    dy = y - y0
-    for bundle_idx in range(1, max_elts):
-        bmtrx[bundle_idx, :] = gradf(y)
-        # Invariant: resid[bundle_idx - 1] = f(y) - min_f.
-        fvals[bundle_idx] = resid[bundle_idx-1] + bmtrx[bundle_idx, :] @ (y0 - y)
-        if bundle_linear_system_solver is BundleLinearSystemSolver.LSMR:
-            # pylint: disable=W0612
-            dy, istop, itn = sps_linalg.lsmr(
-                bmtrx[0:(bundle_idx + 1), :],
-                fvals[0:(bundle_idx + 1)],
-                atol=max(1e-15, gap),
-                btol=max(1e-15, gap),
-                conlim=0.0,
-                x0=dy[:])[:3]
-            # TODO: Warn according to status in `istop`.
-            # TODO: Keep track of the number of iterations `itn`.
-        elif bundle_linear_system_solver is BundleLinearSystemSolver.NAIVE:
-            dy = linalg.lstsq(
-                bmtrx[0:(bundle_idx + 1), :],
-                fvals[0:(bundle_idx + 1)],
-                rcond=None)[0]
-        else:
-            raise ValueError("Unknown value for `bundle_method`!")
-        # Update point and function gap.
-        y = y0 - dy
-        resid[bundle_idx] = f(y) - min_f
-        # Terminate early if new point escaped ball around y₀.
-        if (np.linalg.norm(dy) > tau * gap):
-            return y_best, bundle_idx
-        # Terminate early if function value decreased significantly.
-        if (gap < 0.5) and (resid[bundle_idx] < gap ** (1 + eta_est)):
-            return y, bundle_idx
-        # Otherwise, update best solution so far.
-        if (resid[bundle_idx] < f_best):
-            y_best = y
-            f_best = resid[bundle_idx]
-<<<<<<< HEAD
-    return y_best, d
-
-
-@torch.no_grad()
-def build_bundle_naive_torch(closure, x: torch.tensor, tau: float, min_f: float, eta_est: float, max_elts: Optional[int]):
+def build_bundle_naive(f: Callable[[np.ndarray], np.number], gradf: Callable[[np.ndarray], np.ndarray], y0: np.ndarray, tau: float, min_f: float, eta_est: float, max_elts: Optional[int]):
     """Build a Polyak bundle by solving every linear system naively.
 
     Parameters
@@ -131,56 +21,46 @@
     max_elts: int, optional
         The maximal number of elements in the bundle.
     """
-    d = len(x)
-    y0 = x.detach().clone().requires_grad_(False).numpy()
-    with torch.enable_grad():
-        fy0 = closure().item()
-    gap = fy0 - min_f
+    d = len(y0)
+    y = y0[:]
     # If no value was given for `max_elts`, use ambient dimension.
     if max_elts is None:
         max_elts = len(y0)
     fvals = np.zeros(max_elts)
     resid = np.zeros(max_elts)
     # Matrix of bundle elements, stored in row-major format.
-    bmtrx = np.zeros((max_elts, d))
-    fvals[0] = fy0 - min_f + bmtrx[0, :] @ (y0 - y0)
-    bmtrx[0, :] = x.grad.numpy()
+    bmtrx = np.zeros((max_elts, d), order='C')
+    bmtrx[0, :] = gradf(y)
+    fvals[0] = f(y) - min_f + bmtrx[0, :] @ (y0 - y)
     # Below, we slice bmtrx from 0:1 to force NumPy to interpret it as row vector.
-    x.add_(torch.from_numpy(linalg.lstsq(bmtrx[0:1, :], [fvals[0]], rcond=None)[0]))
-    # Compute function gap
-    with torch.enable_grad():
-        fy = closure().item()
-    resid[0] = fy - min_f
+    y = y0 - linalg.lstsq(bmtrx[0:1, :], [fvals[0]])[0]
+    resid[0] = f(y) - min_f
+    gap = f(y0) - min_f
     # Exit early if solution escaped ball.
-    if np.linalg.norm(x.numpy() - y0) > tau * gap:
+    if np.linalg.norm(y - y0) > tau * gap:
         return y0, 1
     # Best solution and function value found so far.
-    y_best = x.detach().clone().requires_grad_(False)
+    y_best = y[:]
     f_best = resid[0]
     for bundle_idx in range(1, max_elts):
-        bmtrx[bundle_idx, :] = x.grad.numpy()
+        bmtrx[bundle_idx, :] = gradf(y)
         # Invariant: resid[bundle_idx - 1] = f(y) - min_f.
-        fvals[bundle_idx] = resid[bundle_idx-1] + bmtrx[bundle_idx, :] @ (y0 - x.numpy())
-        dy, _, _, _ = np.linalg.lstsq(
+        fvals[bundle_idx] = resid[bundle_idx-1] + bmtrx[bundle_idx, :] @ (y0 - y)
+        dy, _, _, _ = linalg.lstsq(
             bmtrx[0:(bundle_idx + 1), :],
             fvals[0:(bundle_idx + 1)],
             rcond=None)
         # Update point and function gap.
-        x.copy_(torch.from_numpy(y0 - dy))
-        with torch.enable_grad():
-            fy = closure().item()
-        resid[bundle_idx] = fy - min_f
+        y = y0 - dy
+        resid[bundle_idx] = f(y) - min_f
         # Terminate early if new point escaped ball around y₀.
         if (np.linalg.norm(dy) > tau * gap):
             return y_best, bundle_idx
         # Terminate early if function value decreased significantly.
         if (gap < 0.5) and (resid[bundle_idx] < gap ** (1 + eta_est)):
-            return x, bundle_idx
+            return y, bundle_idx
         # Otherwise, update best solution so far.
         if (resid[bundle_idx] < f_best):
-            y_best = x.detach().clone().requires_grad_(False)
+            y_best = y
             f_best = resid[bundle_idx]
-    return y_best, d
-=======
-    return y_best, max_elts
->>>>>>> 6ed9ce18
+    return y_best, d